# Copyright 2016 Google LLC
#
# Licensed under the Apache License, Version 2.0 (the "License");
# you may not use this file except in compliance with the License.
# You may obtain a copy of the License at
#
#     http://www.apache.org/licenses/LICENSE-2.0
#
# Unless required by applicable law or agreed to in writing, software
# distributed under the License is distributed on an "AS IS" BASIS,
# WITHOUT WARRANTIES OR CONDITIONS OF ANY KIND, either express or implied.
# See the License for the specific language governing permissions and
# limitations under the License.

import datetime
import operator
import os

import unittest

from google.cloud._helpers import _datetime_from_microseconds
from google.cloud._helpers import _microseconds_from_datetime
from google.cloud._helpers import UTC
from google.cloud.bigtable.client import Client
from google.cloud.bigtable.column_family import MaxVersionsGCRule
from google.cloud.bigtable.row_filters import ApplyLabelFilter
from google.cloud.bigtable.row_filters import ColumnQualifierRegexFilter
from google.cloud.bigtable.row_filters import RowFilterChain
from google.cloud.bigtable.row_filters import RowFilterUnion
from google.cloud.bigtable.row_data import Cell
from google.cloud.bigtable.row_data import PartialRowData
from google.cloud.environment_vars import BIGTABLE_EMULATOR

from test_utils.retry import RetryErrors
from test_utils.system import EmulatorCreds
from test_utils.system import unique_resource_id

LOCATION_ID = 'us-central1-c'
INSTANCE_ID = 'g-c-p' + unique_resource_id('-')
TABLE_ID = 'google-cloud-python-test-table'
APP_PROFILE_ID = 'app-profile-id'
CLUSTER_ID = INSTANCE_ID+'-cluster'
COLUMN_FAMILY_ID1 = u'col-fam-id1'
COLUMN_FAMILY_ID2 = u'col-fam-id2'
COL_NAME1 = b'col-name1'
COL_NAME2 = b'col-name2'
COL_NAME3 = b'col-name3-but-other-fam'
CELL_VAL1 = b'cell-val'
CELL_VAL2 = b'cell-val-newer'
CELL_VAL3 = b'altcol-cell-val'
CELL_VAL4 = b'foo'
ROW_KEY = b'row-key'
ROW_KEY_ALT = b'row-key-alt'
ROUTING_POLICY_TYPE_ANY = 1
ROUTING_POLICY_TYPE_SINGLE = 2
EXISTING_INSTANCES = []


class Config(object):
    """Run-time configuration to be modified at set-up.

    This is a mutable stand-in to allow test set-up to modify
    global state.
    """
    CLIENT = None
    INSTANCE = None
    IN_EMULATOR = False


def _retry_on_unavailable(exc):
    """Retry only errors whose status code is 'UNAVAILABLE'."""
    from grpc import StatusCode
    return exc.code() == StatusCode.UNAVAILABLE


def setUpModule():
    from google.cloud.exceptions import GrpcRendezvous

    Config.IN_EMULATOR = os.getenv(BIGTABLE_EMULATOR) is not None

    if Config.IN_EMULATOR:
        credentials = EmulatorCreds()
        Config.CLIENT = Client(admin=True, credentials=credentials)
    else:
        Config.CLIENT = Client(admin=True)

    Config.INSTANCE = Config.CLIENT.instance(INSTANCE_ID, LOCATION_ID)

    if not Config.IN_EMULATOR:
        retry = RetryErrors(GrpcRendezvous,
                            error_predicate=_retry_on_unavailable)
        instances_response = retry(Config.CLIENT.list_instances)()

        if len(instances_response.failed_locations) != 0:
            raise ValueError('List instances failed in module set up.')

        EXISTING_INSTANCES[:] = instances_response.instances

        # After listing, create the test instance.
        created_op = Config.INSTANCE.create()
        created_op.result(timeout=10)


def tearDownModule():
    if not Config.IN_EMULATOR:
        Config.INSTANCE.delete()


class TestInstanceAdminAPI(unittest.TestCase):

    def setUp(self):
        if Config.IN_EMULATOR:
            self.skipTest(
                'Instance Admin API not supported in Bigtable emulator')
        self.instances_to_delete = []

    def tearDown(self):
        for instance in self.instances_to_delete:
            instance.delete()

    def test_list_instances(self):
        instances, failed_locations = Config.CLIENT.list_instances()
        self.assertEqual(failed_locations, [])
        # We have added one new instance in `setUpModule`.
        self.assertEqual(len(instances), len(EXISTING_INSTANCES) + 1)
        for instance in instances:
            instance_existence = (instance in EXISTING_INSTANCES or
                                  instance == Config.INSTANCE)
            self.assertTrue(instance_existence)

    def test_reload(self):
        # Use same arguments as Config.INSTANCE (created in `setUpModule`)
        # so we can use reload() on a fresh instance.
        instance = Config.CLIENT.instance(INSTANCE_ID, LOCATION_ID)
        # Make sure metadata unset before reloading.
        instance.display_name = None

        instance.reload()
        self.assertEqual(instance.display_name, Config.INSTANCE.display_name)

    def test_create_instance(self):
        ALT_INSTANCE_ID = 'new' + unique_resource_id('-')
        instance = Config.CLIENT.instance(ALT_INSTANCE_ID, LOCATION_ID)
        operation = instance.create()
        # Make sure this instance gets deleted after the test case.
        self.instances_to_delete.append(instance)

        # We want to make sure the operation completes.
        operation.result(timeout=10)

        # Create a new instance instance and make sure it is the same.
        instance_alt = Config.CLIENT.instance(ALT_INSTANCE_ID, LOCATION_ID)
        instance_alt.reload()

        self.assertEqual(instance, instance_alt)
        self.assertEqual(instance.display_name, instance_alt.display_name)

    def test_update(self):
        OLD_DISPLAY_NAME = Config.INSTANCE.display_name
        NEW_DISPLAY_NAME = 'Foo Bar Baz'
        Config.INSTANCE.display_name = NEW_DISPLAY_NAME
        Config.INSTANCE.update()

        # Create a new instance instance and reload it.
        instance_alt = Config.CLIENT.instance(INSTANCE_ID, None)
        self.assertNotEqual(instance_alt.display_name, NEW_DISPLAY_NAME)
        instance_alt.reload()
        self.assertEqual(instance_alt.display_name, NEW_DISPLAY_NAME)

        # Make sure to put the instance back the way it was for the
        # other test cases.
        Config.INSTANCE.display_name = OLD_DISPLAY_NAME
        Config.INSTANCE.update()

    def test_create_app_profile_with_multi_routing_policy(self):
        # Create a new instance instance and reload it.
        description = 'Foo App Profile'
        instance = Config.INSTANCE

        app_profile = instance.create_app_profile(
            app_profile_id=APP_PROFILE_ID+'-multi',
            routing_policy_type=ROUTING_POLICY_TYPE_ANY,
            description=description,
            ignore_warnings=True
        )

        self.assertEqual(app_profile.description, description)

    def test_create_app_profile_with_single_routing_policy(self):
        # Create a new instance instance and reload it.
        description = 'Foo App Profile'
        instance = Config.INSTANCE

        app_profile = instance.create_app_profile(
            app_profile_id=APP_PROFILE_ID+'-single',
            routing_policy_type=ROUTING_POLICY_TYPE_SINGLE,
            description=description,
            cluster_id=CLUSTER_ID,
            ignore_warnings=True
        )

        self.assertEqual(app_profile.description, description)


class TestTableAdminAPI(unittest.TestCase):

    @classmethod
    def setUpClass(cls):
        cls._table = Config.INSTANCE.table(TABLE_ID)
        cls._table.create()

    @classmethod
    def tearDownClass(cls):
        cls._table.delete()

    def setUp(self):
        self.tables_to_delete = []

    def tearDown(self):
        for table in self.tables_to_delete:
            table.delete()

    def test_list_tables(self):
        # Since `Config.INSTANCE` is newly created in `setUpModule`, the table
        # created in `setUpClass` here will be the only one.
        tables = Config.INSTANCE.list_tables()
        self.assertEqual(tables, [self._table])

    def test_create_table(self):
        temp_table_id = 'test-create-table'
        temp_table = Config.INSTANCE.table(temp_table_id)
        temp_table.create()
        self.tables_to_delete.append(temp_table)

        # First, create a sorted version of our expected result.
        name_attr = operator.attrgetter('name')
        expected_tables = sorted([temp_table, self._table], key=name_attr)

        # Then query for the tables in the instance and sort them by
        # name as well.
        tables = Config.INSTANCE.list_tables()
        sorted_tables = sorted(tables, key=name_attr)
        self.assertEqual(sorted_tables, expected_tables)

    def test_create_table_with_split_keys(self):
        temp_table_id = 'foo-bar-baz-split-table'
        initial_split_keys = [b'split_key_1', b'split_key_10',
                              b'split_key_20', b'']
        temp_table = Config.INSTANCE.table(temp_table_id)
        temp_table.create(initial_split_keys=initial_split_keys)
        self.tables_to_delete.append(temp_table)

        # Read Sample Row Keys for created splits
        sample_row_keys = temp_table.sample_row_keys()
        self.assertEqual(set([srk.row_key for srk in sample_row_keys]),
                         set(initial_split_keys))

    def test_create_column_family(self):
        temp_table_id = 'test-create-column-family'
        temp_table = Config.INSTANCE.table(temp_table_id)
        temp_table.create()
        self.tables_to_delete.append(temp_table)

        self.assertEqual(temp_table.list_column_families(), {})
        gc_rule = MaxVersionsGCRule(1)
        column_family = temp_table.column_family(COLUMN_FAMILY_ID1,
                                                 gc_rule=gc_rule)
        column_family.create()

        col_fams = temp_table.list_column_families()

        self.assertEqual(len(col_fams), 1)
        retrieved_col_fam = col_fams[COLUMN_FAMILY_ID1]
        self.assertIs(retrieved_col_fam._table, column_family._table)
        self.assertEqual(retrieved_col_fam.column_family_id,
                         column_family.column_family_id)
        self.assertEqual(retrieved_col_fam.gc_rule, gc_rule)

    def test_update_column_family(self):
        temp_table_id = 'test-update-column-family'
        temp_table = Config.INSTANCE.table(temp_table_id)
        temp_table.create()
        self.tables_to_delete.append(temp_table)

        gc_rule = MaxVersionsGCRule(1)
        column_family = temp_table.column_family(COLUMN_FAMILY_ID1,
                                                 gc_rule=gc_rule)
        column_family.create()

        # Check that our created table is as expected.
        col_fams = temp_table.list_column_families()
        self.assertEqual(col_fams, {COLUMN_FAMILY_ID1: column_family})

        # Update the column family's GC rule and then try to update.
        column_family.gc_rule = None
        column_family.update()

        # Check that the update has propagated.
        col_fams = temp_table.list_column_families()
        self.assertIsNone(col_fams[COLUMN_FAMILY_ID1].gc_rule)

    def test_delete_column_family(self):
        temp_table_id = 'test-delete-column-family'
        temp_table = Config.INSTANCE.table(temp_table_id)
        temp_table.create()
        self.tables_to_delete.append(temp_table)

        self.assertEqual(temp_table.list_column_families(), {})
        column_family = temp_table.column_family(COLUMN_FAMILY_ID1)
        column_family.create()

        # Make sure the family is there before deleting it.
        col_fams = temp_table.list_column_families()
        self.assertEqual(list(col_fams.keys()), [COLUMN_FAMILY_ID1])

        column_family.delete()
        # Make sure we have successfully deleted it.
        self.assertEqual(temp_table.list_column_families(), {})


class TestDataAPI(unittest.TestCase):

    @classmethod
    def setUpClass(cls):
        cls._table = table = Config.INSTANCE.table('test-data-api')
        table.create()
        table.column_family(COLUMN_FAMILY_ID1).create()
        table.column_family(COLUMN_FAMILY_ID2).create()

    @classmethod
    def tearDownClass(cls):
        # Will also delete any data contained in the table.
        cls._table.delete()

    def _maybe_emulator_skip(self, message):
        # NOTE: This method is necessary because ``Config.IN_EMULATOR``
        #       is set at runtime rather than import time, which means we
        #       can't use the @unittest.skipIf decorator.
        if Config.IN_EMULATOR:
            self.skipTest(message)

    def setUp(self):
        self.rows_to_delete = []

    def tearDown(self):
        for row in self.rows_to_delete:
            row.clear()
            row.delete()
            row.commit()

    def _write_to_row(self, row1=None, row2=None, row3=None, row4=None):
        timestamp1 = datetime.datetime.utcnow().replace(tzinfo=UTC)
        timestamp1_micros = _microseconds_from_datetime(timestamp1)
        # Truncate to millisecond granularity.
        timestamp1_micros -= (timestamp1_micros % 1000)
        timestamp1 = _datetime_from_microseconds(timestamp1_micros)
        # 1000 microseconds is a millisecond
        timestamp2 = timestamp1 + datetime.timedelta(microseconds=1000)
        timestamp2_micros = _microseconds_from_datetime(timestamp2)
        timestamp3 = timestamp1 + datetime.timedelta(microseconds=2000)
        timestamp3_micros = _microseconds_from_datetime(timestamp3)
        timestamp4 = timestamp1 + datetime.timedelta(microseconds=3000)
        timestamp4_micros = _microseconds_from_datetime(timestamp4)

        if row1 is not None:
            row1.set_cell(COLUMN_FAMILY_ID1, COL_NAME1, CELL_VAL1,
                          timestamp=timestamp1)
        if row2 is not None:
            row2.set_cell(COLUMN_FAMILY_ID1, COL_NAME1, CELL_VAL2,
                          timestamp=timestamp2)
        if row3 is not None:
            row3.set_cell(COLUMN_FAMILY_ID1, COL_NAME2, CELL_VAL3,
                          timestamp=timestamp3)
        if row4 is not None:
            row4.set_cell(COLUMN_FAMILY_ID2, COL_NAME3, CELL_VAL4,
                          timestamp=timestamp4)

        # Create the cells we will check.
        cell1 = Cell(CELL_VAL1, timestamp1_micros)
        cell2 = Cell(CELL_VAL2, timestamp2_micros)
        cell3 = Cell(CELL_VAL3, timestamp3_micros)
        cell4 = Cell(CELL_VAL4, timestamp4_micros)
        return cell1, cell2, cell3, cell4

    def test_timestamp_filter_millisecond_granularity(self):
        from google.cloud.bigtable import row_filters

        end = datetime.datetime.now()
        start = end - datetime.timedelta(minutes=60)
        timestamp_range = row_filters.TimestampRange(start=start, end=end)
        timefilter = row_filters.TimestampRangeFilter(timestamp_range)
        row_data = self._table.read_rows(filter_=timefilter)
        row_data.consume_all()

    def test_mutate_rows(self):
        row1 = self._table.row(ROW_KEY)
        row1.set_cell(COLUMN_FAMILY_ID1, COL_NAME1, CELL_VAL1)
        row1.commit()
        self.rows_to_delete.append(row1)
        row2 = self._table.row(ROW_KEY_ALT)
        row2.set_cell(COLUMN_FAMILY_ID1, COL_NAME1, CELL_VAL2)
        row2.commit()
        self.rows_to_delete.append(row2)

        # Change the contents
        row1.set_cell(COLUMN_FAMILY_ID1, COL_NAME1, CELL_VAL3)
        row2.set_cell(COLUMN_FAMILY_ID1, COL_NAME1, CELL_VAL4)
        rows = [row1, row2]
        statuses = self._table.mutate_rows(rows)
        result = [status.code for status in statuses]
        expected_result = [0, 0]
        self.assertEqual(result, expected_result)

        # Check the contents
        row1_data = self._table.read_row(ROW_KEY)
        self.assertEqual(
            row1_data.cells[COLUMN_FAMILY_ID1][COL_NAME1][0].value, CELL_VAL3)
        row2_data = self._table.read_row(ROW_KEY_ALT)
        self.assertEqual(
            row2_data.cells[COLUMN_FAMILY_ID1][COL_NAME1][0].value, CELL_VAL4)

<<<<<<< HEAD
    @pytest.mark.xfail(reason="https://github.com/GoogleCloudPlatform/"
                              "google-cloud-python/issues/5362")
=======
    def test_truncate_table(self):
        row_keys = [
            b'row_key_1', b'row_key_2', b'row_key_3', b'row_key_4',
            b'row_key_5', b'row_key_pr_1', b'row_key_pr_2', b'row_key_pr_3',
            b'row_key_pr_4', b'row_key_pr_5']

        for row_key in row_keys:
            row = self._table.row(row_key)
            row.set_cell(COLUMN_FAMILY_ID1, COL_NAME1, CELL_VAL1)
            row.commit()
            self.rows_to_delete.append(row)

        self._table.truncate(timeout=200)

        read_rows = self._table.yield_rows()

        for row in read_rows:
            self.assertNotIn(row.row_key.decode('utf-8'), row_keys)

    def test_drop_by_prefix_table(self):
        row_keys = [
            b'row_key_1', b'row_key_2', b'row_key_3', b'row_key_4',
            b'row_key_5', b'row_key_pr_1', b'row_key_pr_2', b'row_key_pr_3',
            b'row_key_pr_4', b'row_key_pr_5']

        for row_key in row_keys:
            row = self._table.row(row_key)
            row.set_cell(COLUMN_FAMILY_ID1, COL_NAME1, CELL_VAL1)
            row.commit()
            self.rows_to_delete.append(row)

        self._table.drop_by_prefix(row_key_prefix='row_key_pr', timeout=200)

        read_rows = self._table.yield_rows()
        expected_rows_count = 5
        read_rows_count = 0

        for row in read_rows:
            if row.row_key in row_keys:
                read_rows_count += 1

        self.assertEqual(expected_rows_count, read_rows_count)

>>>>>>> db7fef81
    def test_read_large_cell_limit(self):
        row = self._table.row(ROW_KEY)
        self.rows_to_delete.append(row)

        number_of_bytes = 10 * 1024 * 1024
        data = b'1' * number_of_bytes  # 10MB of 1's.
        row.set_cell(COLUMN_FAMILY_ID1, COL_NAME1, data)
        row.commit()

        # Read back the contents of the row.
        partial_row_data = self._table.read_row(ROW_KEY)
        self.assertEqual(partial_row_data.row_key, ROW_KEY)
        cell = partial_row_data.cells[COLUMN_FAMILY_ID1]
        column = cell[COL_NAME1]
        self.assertEqual(len(column), 1)
        self.assertEqual(column[0].value, data)

    def test_read_row(self):
        row = self._table.row(ROW_KEY)
        self.rows_to_delete.append(row)

        cell1, cell2, cell3, cell4 = self._write_to_row(row, row, row, row)
        row.commit()

        # Read back the contents of the row.
        partial_row_data = self._table.read_row(ROW_KEY)
        self.assertEqual(partial_row_data.row_key, ROW_KEY)

        # Check the cells match.
        ts_attr = operator.attrgetter('timestamp')
        expected_row_contents = {
            COLUMN_FAMILY_ID1: {
                COL_NAME1: sorted([cell1, cell2], key=ts_attr, reverse=True),
                COL_NAME2: [cell3],
            },
            COLUMN_FAMILY_ID2: {
                COL_NAME3: [cell4],
            },
        }
        self.assertEqual(partial_row_data.cells, expected_row_contents)

    def test_read_rows(self):
        row = self._table.row(ROW_KEY)
        row_alt = self._table.row(ROW_KEY_ALT)
        self.rows_to_delete.extend([row, row_alt])

        cell1, cell2, cell3, cell4 = self._write_to_row(row, row_alt,
                                                        row, row_alt)
        row.commit()
        row_alt.commit()

        rows_data = self._table.read_rows()
        self.assertEqual(rows_data.rows, {})
        rows_data.consume_all()

        # NOTE: We should refrain from editing protected data on instances.
        #       Instead we should make the values public or provide factories
        #       for constructing objects with them.
        row_data = PartialRowData(ROW_KEY)
        row_data._chunks_encountered = True
        row_data._committed = True
        row_data._cells = {
            COLUMN_FAMILY_ID1: {
                COL_NAME1: [cell1],
                COL_NAME2: [cell3],
            },
        }

        row_alt_data = PartialRowData(ROW_KEY_ALT)
        row_alt_data._chunks_encountered = True
        row_alt_data._committed = True
        row_alt_data._cells = {
            COLUMN_FAMILY_ID1: {
                COL_NAME1: [cell2],
            },
            COLUMN_FAMILY_ID2: {
                COL_NAME3: [cell4],
            },
        }

        expected_rows = {
            ROW_KEY: row_data,
            ROW_KEY_ALT: row_alt_data,
        }
        self.assertEqual(rows_data.rows, expected_rows)

    def test_read_with_label_applied(self):
        self._maybe_emulator_skip('Labels not supported by Bigtable emulator')
        row = self._table.row(ROW_KEY)
        self.rows_to_delete.append(row)

        cell1, _, cell3, _ = self._write_to_row(row, None, row)
        row.commit()

        # Combine a label with column 1.
        label1 = u'label-red'
        label1_filter = ApplyLabelFilter(label1)
        col1_filter = ColumnQualifierRegexFilter(COL_NAME1)
        chain1 = RowFilterChain(filters=[col1_filter, label1_filter])

        # Combine a label with column 2.
        label2 = u'label-blue'
        label2_filter = ApplyLabelFilter(label2)
        col2_filter = ColumnQualifierRegexFilter(COL_NAME2)
        chain2 = RowFilterChain(filters=[col2_filter, label2_filter])

        # Bring our two labeled columns together.
        row_filter = RowFilterUnion(filters=[chain1, chain2])
        partial_row_data = self._table.read_row(ROW_KEY, filter_=row_filter)
        self.assertEqual(partial_row_data.row_key, ROW_KEY)

        cells_returned = partial_row_data.cells
        col_fam1 = cells_returned.pop(COLUMN_FAMILY_ID1)
        # Make sure COLUMN_FAMILY_ID1 was the only key.
        self.assertEqual(len(cells_returned), 0)

        cell1_new, = col_fam1.pop(COL_NAME1)
        cell3_new, = col_fam1.pop(COL_NAME2)
        # Make sure COL_NAME1 and COL_NAME2 were the only keys.
        self.assertEqual(len(col_fam1), 0)

        # Check that cell1 has matching values and gained a label.
        self.assertEqual(cell1_new.value, cell1.value)
        self.assertEqual(cell1_new.timestamp, cell1.timestamp)
        self.assertEqual(cell1.labels, [])
        self.assertEqual(cell1_new.labels, [label1])

        # Check that cell3 has matching values and gained a label.
        self.assertEqual(cell3_new.value, cell3.value)
        self.assertEqual(cell3_new.timestamp, cell3.timestamp)
        self.assertEqual(cell3.labels, [])
        self.assertEqual(cell3_new.labels, [label2])<|MERGE_RESOLUTION|>--- conflicted
+++ resolved
@@ -419,10 +419,6 @@
         self.assertEqual(
             row2_data.cells[COLUMN_FAMILY_ID1][COL_NAME1][0].value, CELL_VAL4)
 
-<<<<<<< HEAD
-    @pytest.mark.xfail(reason="https://github.com/GoogleCloudPlatform/"
-                              "google-cloud-python/issues/5362")
-=======
     def test_truncate_table(self):
         row_keys = [
             b'row_key_1', b'row_key_2', b'row_key_3', b'row_key_4',
@@ -466,7 +462,6 @@
 
         self.assertEqual(expected_rows_count, read_rows_count)
 
->>>>>>> db7fef81
     def test_read_large_cell_limit(self):
         row = self._table.row(ROW_KEY)
         self.rows_to_delete.append(row)
