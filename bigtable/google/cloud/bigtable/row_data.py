--- conflicted
+++ resolved
@@ -14,6 +14,7 @@
 
 """Container for Google Cloud Bigtable Cells and Streaming Row Contents."""
 
+
 import copy
 import six
 
@@ -47,10 +48,10 @@
     :param labels: (Optional) List of strings. Labels applied to the cell.
     """
 
-    def __init__(self, value, timestamp_micros, labels=None):
+    def __init__(self, value, timestamp_micros, labels=()):
         self.value = value
         self.timestamp_micros = timestamp_micros
-        self.labels = list(labels) if labels is not None else []
+        self.labels = list(labels)
 
     @classmethod
     def from_pb(cls, cell_pb):
@@ -108,7 +109,6 @@
     :type value: bytes
     :param value: The (accumulated) value of the (partial) cell.
     """
-
     def __init__(self, row_key, family_name, qualifier, timestamp_micros,
                  labels=(), value=b''):
         self.row_key = row_key
@@ -305,10 +305,10 @@
                     ReadRowsResponse iterator.
     """
 
-    START = 'Start'  # No responses yet processed.
-    NEW_ROW = 'New row'  # No cells yet complete for row
-    ROW_IN_PROGRESS = 'Row in progress'  # Some cells complete for row
-    CELL_IN_PROGRESS = 'Cell in progress'  # Incomplete cell for row
+    START = 'Start'                         # No responses yet processed.
+    NEW_ROW = 'New row'                     # No cells yet complete for row
+    ROW_IN_PROGRESS = 'Row in progress'     # Some cells complete for row
+    CELL_IN_PROGRESS = 'Cell in progress'   # Incomplete cell for row
 
     def __init__(self, read_method, request):
         self._generator = YieldRowsData(read_method, request)
@@ -368,19 +368,11 @@
                     inside of the Retry class, using a predicate for the
                     expected exceptions during iteration.
     """
-    START = "Start"  # No responses yet processed.
-    NEW_ROW = "New row"  # No cells yet complete for row
-    ROW_IN_PROGRESS = "Row in progress"  # Some cells complete for row
-    CELL_IN_PROGRESS = "Cell in progress"  # Incomplete cell for row
-
-    STATE_START = 0
-    STATE_NEW_ROW = 1
-    STATE_ROW_IN_PROGRESS = 2
-    STATE_CELL_IN_PROGRESS = 3
-
-    read_states = {STATE_START: START, STATE_NEW_ROW: NEW_ROW,
-                   STATE_ROW_IN_PROGRESS: ROW_IN_PROGRESS,
-                   STATE_CELL_IN_PROGRESS: CELL_IN_PROGRESS}
+
+    START = 'Start'  # No responses yet processed.
+    NEW_ROW = 'New row'  # No cells yet complete for row
+    ROW_IN_PROGRESS = 'Row in progress'  # Some cells complete for row
+    CELL_IN_PROGRESS = 'Cell in progress'  # Incomplete cell for row
 
     def __init__(self, read_method, request):
         # Counter for responses pulled from iterator
@@ -405,33 +397,20 @@
         """State machine state.
 
         :rtype: str
-        :returns:  name of state corresponding to currrent row / chunk
+        :returns:  name of state corresponding to current row / chunk
                    processing.
         """
-        return self.read_states[self._state]
-
-    @property
-    def _state(self):
-        """State machine state.
-
-        :rtype: int
-        :returns:  id of state corresponding to currrent row / chunk
-                   processing.
-        """
-<<<<<<< HEAD
-        if self._previous_cell is not None:
-            return self.STATE_ROW_IN_PROGRESS
-        if self._last_scanned_row_key is None:
-            return self.STATE_START
-=======
         if self.last_scanned_row_key is None:
             return self.START
->>>>>>> bd509172
         if self._row is None:
-            return self.STATE_NEW_ROW
+            assert self._cell is None
+            assert self._previous_cell is None
+            return self.NEW_ROW
         if self._cell is not None:
-            return self.STATE_CELL_IN_PROGRESS
-        return self.STATE_NEW_ROW  # row added, no chunk yet processed
+            return self.CELL_IN_PROGRESS
+        if self._previous_cell is not None:
+            return self.ROW_IN_PROGRESS
+        return self.NEW_ROW  # row added, no chunk yet processed
 
     def cancel(self):
         """Cancels the iterator, closing the stream."""
@@ -491,37 +470,33 @@
 
             for chunk in response.chunks:
 
+                self._validate_chunk(chunk)
+
                 if chunk.reset_row:
-                    self._validate_chunk_reset_row(chunk)
                     row = self._row = None
                     cell = self._cell = self._previous_cell = None
                     continue
 
+                if row is None:
+                    row = self._row = PartialRowData(chunk.row_key)
+
                 if cell is None:
-                    qualifier = chunk.qualifier.value
-                    if qualifier == b'' and not chunk.HasField('qualifier'):
-                        qualifier = None
-
-                    cell = PartialCellData(
+                    qualifier = None
+                    if chunk.HasField('qualifier'):
+                        qualifier = chunk.qualifier.value
+
+                    cell = self._cell = PartialCellData(
                         chunk.row_key,
                         chunk.family_name.value,
                         qualifier,
                         chunk.timestamp_micros,
                         chunk.labels,
                         chunk.value)
-                    self._validate_cell_data(cell)
-                    self._cell = cell
                     self._copy_from_previous(cell)
                 else:
                     cell.append_value(chunk.value)
 
-                if row is None:
-                    row = self._row = PartialRowData(cell.row_key)
-
                 if chunk.commit_row:
-                    if chunk.value_size > 0:
-                        raise InvalidChunk()
-
                     self._save_current_cell()
 
                     yield self._row
@@ -536,64 +511,94 @@
                     self._save_current_cell()
                     cell = None
 
-    def _validate_cell_data(self, cell):
-        if self._state == self.STATE_ROW_IN_PROGRESS:
-            self._validate_cell_data_row_in_progress(cell)
-        if self._state == self.STATE_NEW_ROW:
-            self._validate_cell_data_new_row(cell)
-        if self._state == self.STATE_CELL_IN_PROGRESS:
-            self._copy_from_current(cell)
-
-    def _validate_cell_data_new_row(self, cell):
-        if (not cell.row_key or
-                not cell.family_name or cell.qualifier is None):
-            raise InvalidChunk()
-
-        if (self._previous_row is not None and
-                cell.row_key <= self._previous_row.row_key):
-            raise InvalidChunk()
-
-    def _validate_cell_data_row_in_progress(self, cell):
-        if ((cell.row_key and cell.row_key != self._row.row_key) or
-                (cell.family_name and cell.qualifier is None)):
-            raise InvalidChunk()
-
-    def _validate_chunk_reset_row(self, chunk):
-        # No reset for new row
-        _raise_if(self._state == self.STATE_NEW_ROW)
-
-        # No reset with other keys
-        _raise_if(chunk.row_key)
-        _raise_if(chunk.HasField('family_name'))
-        _raise_if(chunk.HasField('qualifier'))
-        _raise_if(chunk.timestamp_micros)
-        _raise_if(chunk.labels)
-        _raise_if(chunk.value_size)
-        _raise_if(chunk.value)
+    @staticmethod
+    def _validate_chunk_status(chunk):
+        """Helper for :meth:`_validate_chunk_row_in_progress`, etc."""
+        # No reseet with other keys
+        if chunk.reset_row:
+            _raise_if(chunk.row_key)
+            _raise_if(chunk.HasField('family_name'))
+            _raise_if(chunk.HasField('qualifier'))
+            _raise_if(chunk.timestamp_micros)
+            _raise_if(chunk.labels)
+            _raise_if(chunk.value_size)
+            _raise_if(chunk.value)
+        # No commit with value size
+        _raise_if(chunk.commit_row and chunk.value_size > 0)
+        # No negative value_size (inferred as a general constraint).
+        _raise_if(chunk.value_size < 0)
+
+    def _validate_chunk_new_row(self, chunk):
+        """Helper for :meth:`_validate_chunk`."""
+        assert self.state == self.NEW_ROW
+        _raise_if(chunk.reset_row)
+        _raise_if(not chunk.row_key)
+        _raise_if(not chunk.family_name)
+        _raise_if(not chunk.qualifier)
+        # This constraint is not enforced in the Go example.
+        _raise_if(chunk.value_size > 0 and chunk.commit_row is not False)
+        # This constraint is from the Go example, not the spec.
+        _raise_if(self._previous_row is not None and
+                  chunk.row_key <= self._previous_row.row_key)
+
+    def _same_as_previous(self, chunk):
+        """Helper for :meth:`_validate_chunk_row_in_progress`"""
+        previous = self._previous_cell
+        return (chunk.row_key == previous.row_key and
+                chunk.family_name == previous.family_name and
+                chunk.qualifier == previous.qualifier and
+                chunk.labels == previous.labels)
+
+    def _validate_chunk_row_in_progress(self, chunk):
+        """Helper for :meth:`_validate_chunk`"""
+        assert self.state == self.ROW_IN_PROGRESS
+        self._validate_chunk_status(chunk)
+        _raise_if(chunk.row_key and
+                  chunk.row_key != self._row.row_key)
+        _raise_if(chunk.HasField('family_name') and
+                  not chunk.HasField('qualifier'))
+        previous = self._previous_cell
+        _raise_if(self._same_as_previous(chunk) and
+                  chunk.timestamp_micros <= previous.timestamp_micros)
+
+    def _validate_chunk_cell_in_progress(self, chunk):
+        """Helper for :meth:`_validate_chunk`"""
+        assert self.state == self.CELL_IN_PROGRESS
+        self._validate_chunk_status(chunk)
+        self._copy_from_current(chunk)
+
+    def _validate_chunk(self, chunk):
+        """Helper for :meth:`consume_next`."""
+        if self.state == self.NEW_ROW:
+            self._validate_chunk_new_row(chunk)
+        if self.state == self.ROW_IN_PROGRESS:
+            self._validate_chunk_row_in_progress(chunk)
+        if self.state == self.CELL_IN_PROGRESS:
+            self._validate_chunk_cell_in_progress(chunk)
 
     def _save_current_cell(self):
         """Helper for :meth:`consume_next`."""
         row, cell = self._row, self._cell
         family = row._cells.setdefault(cell.family_name, {})
         qualified = family.setdefault(cell.qualifier, [])
-        complete = Cell.from_pb(cell)
+        complete = Cell.from_pb(self._cell)
         qualified.append(complete)
         self._cell, self._previous_cell = None, cell
 
-    def _copy_from_current(self, cell):
+    def _copy_from_current(self, chunk):
+        """Helper for :meth:`consume_next`."""
         current = self._cell
         if current is not None:
-            if not cell.row_key:
-                cell.row_key = current.row_key
-            if not cell.family_name:
-                cell.family_name = current.family_name
-            # NOTE: ``cell.qualifier`` **can** be empty string.
-            if cell.qualifier is None:
-                cell.qualifier = current.qualifier
-            if not cell.timestamp_micros:
-                cell.timestamp_micros = current.timestamp_micros
-            if not cell.labels:
-                cell.labels.extend(current.labels)
+            if not chunk.row_key:
+                chunk.row_key = current.row_key
+            if not chunk.HasField('family_name'):
+                chunk.family_name.value = current.family_name
+            if not chunk.HasField('qualifier'):
+                chunk.qualifier.value = current.qualifier
+            if not chunk.timestamp_micros:
+                chunk.timestamp_micros = current.timestamp_micros
+            if not chunk.labels:
+                chunk.labels.extend(current.labels)
 
     def _copy_from_previous(self, cell):
         """Helper for :meth:`consume_next`."""
