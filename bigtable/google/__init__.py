<<<<<<< HEAD
=======
# Copyright 2015 Google LLC
#
# Licensed under the Apache License, Version 2.0 (the "License");
# you may not use this file except in compliance with the License.
# You may obtain a copy of the License at
#
#     http://www.apache.org/licenses/LICENSE-2.0
#
# Unless required by applicable law or agreed to in writing, software
# distributed under the License is distributed on an "AS IS" BASIS,
# WITHOUT WARRANTIES OR CONDITIONS OF ANY KIND, either express or implied.
# See the License for the specific language governing permissions and
# limitations under the License.

"""Google Cloud Bigtable API package."""


>>>>>>> 4c5e421a
try:
    import pkg_resources
    pkg_resources.declare_namespace(__name__)
except ImportError:
    import pkgutil
    __path__ = pkgutil.extend_path(__path__, __name__)<|MERGE_RESOLUTION|>--- conflicted
+++ resolved
@@ -1,5 +1,3 @@
-<<<<<<< HEAD
-=======
 # Copyright 2015 Google LLC
 #
 # Licensed under the Apache License, Version 2.0 (the "License");
@@ -17,7 +15,6 @@
 """Google Cloud Bigtable API package."""
 
 
->>>>>>> 4c5e421a
 try:
     import pkg_resources
     pkg_resources.declare_namespace(__name__)
